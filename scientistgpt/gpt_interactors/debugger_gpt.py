--- conflicted
+++ resolved
@@ -1,24 +1,11 @@
 import os
-<<<<<<< HEAD
-from typing import List, Optional, Callable
-
-import colorama
-=======
 from dataclasses import dataclass
->>>>>>> d28531c0
 
 from scientistgpt.code_runner import CodeRunner
 from scientistgpt.exceptions import FailedExtractingCode, FailedRunningCode, FailedLoadingOutput, \
     FailedDebuggingException
 from scientistgpt.env import SUPPORTED_PACKAGES
-<<<<<<< HEAD
-from scientistgpt.utils.text_utils import format_str, print_red
-from scientistgpt.conversation import Conversation
-from scientistgpt.proceed_retract import FuncAndRetractions
-from concurrent.futures import ThreadPoolExecutor, TimeoutError
-=======
 from scientistgpt.utils.text_utils import dedent_triple_quote_str, print_red
->>>>>>> d28531c0
 
 from .converser_gpt import CodeWritingGPT
 
@@ -43,27 +30,10 @@
     * output file not created
     """
 
-<<<<<<< HEAD
-    def __init__(self,
-                 run_plan: List[FuncAndRetractions] = None,
-                 conversation: Optional[Conversation] = None,
-                 script_file: str = None,
-                 new_file_for_each_try: bool = True,
-                 message_callback: Optional[Callable] = None,
-                 ):
-        super().__init__(run_plan, conversation)
-        self.script_file = script_file
-        self.new_file_for_each_try = new_file_for_each_try
-        self._debug_iteration = 0
-        self.message_callback = message_callback
-
-    def _run_code_from_last_response(self):
-=======
     agent: str = 'DEBUGGER'
     _debug_iteration: int = 0
 
     def _run_code_from_response(self, response: str):
->>>>>>> d28531c0
         self._debug_iteration += 1
         script_file = f'{self.gpt_script_filename}_{self._debug_iteration}'
         result = CodeRunner(response=response,
@@ -134,32 +104,12 @@
         for debug_attempt in range(MAX_DEBUGGING_ATTEMPTS):
             self.conversation_manager.reset_back_to_tag(start_tag)
             if debug_attempt > 0:
-<<<<<<< HEAD
-                print_red(f'DEBUGGER: Debugging failed. Restarting chatgpt communication from scratch.'
-                          f'({debug_attempt + 1}/{MAX_DEBUGGING_ATTEMPTS}).', message_callback=self.message_callback)
-=======
                 self.conversation_manager.append_commenter_message(
                     f'Debugging failed. Restarting debugging from scratch '
                     f'({debug_attempt + 1}/{MAX_DEBUGGING_ATTEMPTS}).')
->>>>>>> d28531c0
             for iteration_num in range(MAX_ITERATIONS_PER_ATTEMPT):
                 response = self.conversation_manager.get_and_append_assistant_message()
                 try:
-<<<<<<< HEAD
-                    with ThreadPoolExecutor(max_workers=1) as executor:
-                        future = executor.submit(self._run_code_from_last_response)
-                        result = future.result(timeout=MAX_EXEC_TIME)
-                    # result = self._run_code_from_last_response()
-                except FailedExtractingCode:
-                    self.conversation.delete_last_response()
-                    print_red('DEBUGGER: Failed extracting code from gpt response. Regenerating response...', message_callback=self.message_callback)
-                    self.conversation.get_response_from_chatgpt()
-                except FailedRunningCode as e:
-                    print(f"DEBUGGER: Caught exception: {type(e.exception)}")
-                    if isinstance(e.exception, ImportError):
-                        # chatgpt tried using a package we do not support
-                        print_red('DEBUGGER: ImportError detected in gpt code. Notifying chatgpt...', message_callback=self.message_callback)
-=======
                     result = self._run_code_from_response(response)
                 except FailedExtractingCode:
                     self.conversation_manager.delete_messages(
@@ -171,14 +121,9 @@
                         raise e.exception
                     except ImportError:
                         # chatgpt tried using a package we do not support
->>>>>>> d28531c0
                         self._specify_allowed_packages(str(e.exception))
                     except TimeoutError:
                         # code took too long to run
-<<<<<<< HEAD
-                        print_red('DEBUGGER: GPT code has timed out. Notifying chatgpt...', message_callback=self.message_callback)
-=======
->>>>>>> d28531c0
                         self._specify_timeout()
                     except FileNotFoundError:
                         # the code tried to load file that we do not have.
@@ -186,28 +131,15 @@
                     except Exception:
                         # the code failed on other errors.
                         # indicate error message to chatgpt.
-<<<<<<< HEAD
-                        print_red('DEBUGGER: Runtime exception in GPT code. Notifying chatgpt...', message_callback=self.message_callback)
                         self._specify_error_message(e.get_traceback_message())
                 except FailedLoadingOutput:
                     # Code ran, but the output file was not created.
-                    print_red('DEBUGGER: GPT code completed successfully, '
-                              'but output file not created. Notifying chatgpt...', message_callback=self.message_callback)
-=======
-                        self._specify_error_message(e.get_traceback_message())
-                except FailedLoadingOutput:
-                    # Code ran, but the output file was not created.
->>>>>>> d28531c0
                     self._specify_missing_output()
                 except Exception:
                     raise
                 else:
                     # The code ran just fine.
-<<<<<<< HEAD
-                    print_red("DEBUGGER: GPT code completed successfully. Returning results to ScientistGPT.", message_callback=self.message_callback)
-=======
                     self.conversation_manager.append_commenter_message(
                         "GPT code completed successfully. Returning results to MentorGPT.")
->>>>>>> d28531c0
                     return result
         raise FailedDebuggingException()