import copy
from dataclasses import dataclass
from typing import Optional, List, Callable

from scientistgpt.proceed_retract import FuncAndRetractions, ExecutionPlan, ProceedRetract
from scientistgpt.exceptions import FailedDebuggingException
from scientistgpt.utils.text_utils import dedent_triple_quote_str, print_red
from scientistgpt.env import SUPPORTED_PACKAGES
from .plan_reviewer_gpt import ReviewerDialogConverserGPT

from .debugger_gpt import DebuggerGPT
from .converser_gpt import ConverserGPT, CodeWritingGPT
from .text_extractors import extract_analysis_plan_from_response
from ..conversation.converation_manager import ConversationManager
from ..conversation.message_designation import RangeMessageDesignation

MAX_ANALYSIS_REVISIONS = 2

<<<<<<< HEAD

class ScientistGPT(ConverserGPT):
=======
# NOTE: For the text of gpt prompt, we use the triple-quote notation because it elegantly takes care of newlines
#       and can be integrated within the class functions.
#       Any preceding spaces are removed with dedent_triple_quote_str().
#       Note though that this notation does not work with f-string formatting especially when the dynamically
#       added text includes multiple lines.
#       We therefore use instead the triple-quote with the .format() notation to get a dynamic, yet structured and
#       readable, multi-line text.


@dataclass
class ScientificMentorGPT(CodeWritingGPT, ProceedRetract):
>>>>>>> d28531c0
    """
    Acts as a mentor to a scientist-gpt.
    Create a conversation with chatgpt provoking a structured scientific research involving analysis of data.

    The user needs to provide:

    data_description: a comprehensive description of the data files available for the project.
                      It is recommended that this description includes a few-line header of each file.

    goal_description: a description of the goal of the analysis.

    ScientificMentorGPT will interact with chatgpt to:
    1. Create analysis plan.
       Send the scientist-gpt to a PlanReviewerGPT to review and enhance the plan.
    2. Implement the plan. Ask the scientist-gpt to write a code to implement the plan.
       Send the scientist-gpt to a CodeReviewerGPT to review and enhance the code.
    3. Review results
    4. Write a scientific paper
    """

    # override the default system_prompt
    system_prompt: str = dedent_triple_quote_str("""
        You are a scientist. You are given a dataset and a goal. You will need to:
        1. design a data analysis plan.
        2. write an efficient short code to perform the analysis plan.
        3. interpret the results and write a summary of the findings.
        """)

    # override the default conversation_name
    conversation_name: str = 'ScientificMentorGPT'

    data_description: Optional[str] = None,
    goal_description: Optional[str] = None,
    message_callback: Optional[Callable] = None

    analysis_plan_reviewing_cycles: int = 2  # max number of cycles of plan reviewing. 0 means no plan review.

    def __post_init__(self):
        CodeWritingGPT.__post_init__(self)
        ProceedRetract.__post_init__(self)
        self._run_code_attempt = 0
        self._conversation_manager: ConversationManager = ConversationManager(conversation_name=self.conversation_name)
        self.analysis_plan: Optional[str] = None
        self.results_summary: Optional[str] = None
        self.output_file_content: Optional[str] = None
        self.pre_paper_conversation = None

    def add_data_description(self):
        prompt = dedent_triple_quote_str("""
            We have the following data files:

            {}
            """).format(self.data_description)
        self.conversation_manager.append_user_message(prompt, 'data_description')

        response = dedent_triple_quote_str("""
            Thank you for the description of the dataset.
            Please also specify the data analysis goal.
            """)
        self.conversation_manager.append_provided_assistant_message(response)

    def add_goal_description(self):
        prompt = self.goal_description
        self.conversation_manager.append_user_message(prompt, tag='goal_description')
        self.conversation_manager.append_provided_assistant_message('Thank you for the goal description.',
                                                                    tag='ok_goal_description')

    def request_analysis_plan(self):
        prompt = dedent_triple_quote_str("""
            Suggest a data analysis plan to achieve the specified goal.
            """)
        self.conversation_manager.append_user_message(prompt, tag='request_analysis_plan')
        self.conversation_manager.get_and_append_assistant_message(tag='analysis_plan')

    def extract_analysis_plan(self):
        analysis_plan_response = self.conversation_manager.conversation.get_message_content_by_tag(tag='analysis_plan')
        self.analysis_plan = extract_analysis_plan_from_response(analysis_plan_response)

    def review_analysis_plan(self):
        if self.analysis_plan_reviewing_cycles == 0:
            return
        self.conversation_manager.append_commenter_message(
            'Asking PlanReviewerGPT for feedback on the analysis plan...')
        enhanced_plan = ReviewerDialogConverserGPT(
            conversation_name=self.conversation.conversation_name,
            max_review_cycles=self.analysis_plan_reviewing_cycles,
        ).review_plan()

        # by giving the same tag. we trim the conversation back, as if the improved plan was the original plan:
        self.conversation_manager.append_provided_assistant_message(
            content=enhanced_plan, tag='analysis_plan',
            comment='Rewinding conversation, replacing the original analysis plan with the improved plan.')

    def request_analysis_code(self):
        prompt = dedent_triple_quote_str("""
            Write a complete Python code to perform the analysis you suggested.
            Use only the packages: {} to perform the analysis.
<<<<<<< HEAD
            The output of the code should be a text file named `{}`.
            The plots should be saved as image files and not displayed to screen.
            """).format(SUPPORTED_PACKAGES, self.OUTPUT_FILENAME)
        self.conversation.append_user_message(prompt)

    def review_analysis_plan(self):
        print_red('Ask ReviewerGPT to find flaws within the plan  ...', message_callback=self.message_callback)
        reviewer = ReviewerGPT(conversation=copy.deepcopy(self.conversation))
        result = reviewer.review_plan(self.analysis_plan)
        self.analysis_plan = result
        # replace the last message with the updated plan
        self.conversation.delete_last_response()
        self.conversation.append_assistant_message(self.analysis_plan, should_print=False)

    def run_gpt_code_and_add_output_to_conversation(self):
        print_red('Transfer control to DebuggerGPT to debug and get a functional code ...', message_callback=self.message_callback)
        self._run_code_attempt += 1
        debugger = DebuggerGPT(conversation=copy.deepcopy(self.conversation),
                               script_file=f"{GPT_SCRIPT_FILENAME}_{self._run_code_attempt}",
                               new_file_for_each_try=True,
                               message_callback=self.message_callback)
        result = debugger.debug_and_run_code()
        self.output_file_content = result
        self.conversation = debugger.conversation
        print_red("Code ran successfully! Let's see what chatgpt think of the results ...", message_callback=self.message_callback)
=======
            The output of your code should be a text file named `{}`.
            Any plots produced should be saved as image files and should not display to screen.
            """).format(SUPPORTED_PACKAGES, self.output_filename)
        self.conversation_manager.append_user_message(prompt)

    def run_gpt_code_and_add_output_to_conversation(self):
        self.conversation_manager.append_commenter_message(
            'Transfer control to DebuggerGPT to debug and get a functional code ...', tag='start_debugger')
        self._run_code_attempt += 1
        debugger = DebuggerGPT(conversation_name=self.conversation.conversation_name,
                               gpt_script_filename=f"{self.gpt_script_filename}_{self._run_code_attempt}")
        result = debugger.debug_and_run_code()
        self.output_file_content = result
        self.conversation_manager.delete_messages(
            message_designation=RangeMessageDesignation.from_(start='start_debugger', end=-2),
            comment='Deleting all debugging messages, keeping only the last code from the debugger')
>>>>>>> d28531c0

        self.conversation_manager.append_user_message(
            content=dedent_triple_quote_str("""
            I ran your code. Here is the content of the output file ({}):
            ```
            {}
            ```
            
            You are obliged to choose one of the following options:
            1. I am satisfied with the analysis and the results, I am ready to write a paper about them.
            2. I need to write additional code and try again before writing a paper.
            
            Answer with the number of the option you choose only, i.e "1" or "2".
            """).format(self.output_filename, result),
            tag='output_file_content')

    def get_gpt_improvement_to_analysis(self):
        analysis_revises = 0
        while analysis_revises < MAX_ANALYSIS_REVISIONS:
            result = self.conversation.get_response_from_chatgpt()
            if result == '1':
                print_red('ReviewerGPT declared "I am satisfied with the analysis and the results, I am ready to '
                          'write a paper about them."', message_callback=self.message_callback)
                break

            if result == '2':
                print_red(
<<<<<<< HEAD
                    'ReviewerGPT declared "I need to write additional code the code and try again before writing a '
                    'paper."', message_callback=self.message_callback)
                prompt = format_str("""
=======
                    'ChatGPT declared "I need to write additional code the code and try again before writing a paper."')
                prompt = dedent_triple_quote_str("""
>>>>>>> d28531c0
                Write additional code to improve the analysis and try again. Append any additional results to the output file.
                """)
                self.conversation.append_user_message(prompt)
                self.conversation.get_response_from_chatgpt()
                self.run_gpt_code_and_add_output_to_conversation()
            analysis_revises += 1

    def get_gpt_response_to_analysis(self):
        # ask chatgpt to summarize the results
        prompt = dedent_triple_quote_str("""
            The results file contains the following content:
            ```
            {}
            ```
            Summarize the results of the analysis. Include comments about plots you generated.
            """).format(self.output_file_content)
        self.conversation.append_user_message(prompt)
        self.results_summary = self.conversation.get_response_from_chatgpt()

    def prepare_pre_paper_conversation(self):
        print_red('Preparing the pre-paper conversation ...', message_callback=self.message_callback)
        paper_conversation = Conversation()
        paper_conversation.append_message(role=Role.SYSTEM, message='You are a helpful scientist that able to write scientific papers.')
        paper_conversation.append_user_message('This is the data description\n\n' + self.data_description)
        paper_conversation.append_assistant_message('acknowledged')
        paper_conversation.append_user_message('This is the research goal description\n\n' + self.goal_description)
        paper_conversation.append_assistant_message('acknowledged')
        paper_conversation.append_user_message('This is the analysis plan description\n\n' + self.analysis_plan)
        paper_conversation.append_assistant_message('acknowledged')
        paper_conversation.append_user_message('This is the analysis results description\n\n' + self.results_summary)
        paper_conversation.append_assistant_message('acknowledged')
        print_red('Pre-paper conversation is ready! Let\'s write the paper ...', message_callback=self.message_callback)
        self.pre_paper_conversation = paper_conversation


    def write_paper(self):
        prompt = dedent_triple_quote_str("""
        Write paper - write abstract, introduction, methods, results, discussion and acknowledgments.
        Use markdown to format the paper.
        In addition you are required to state where to enter the figure of you created during the analysis by using
        FIGURE@#@ name_of_figure @#@ where name_of_figure is the name of the figure you want to enter.
        Add references to the paper if applicable.
        """)
        self.pre_paper_conversation.append_user_message(prompt)
        self.pre_paper_conversation.get_response_from_chatgpt()
        paper = self.pre_paper_conversation.get_last_response()
        self.conversation.append_user_message(prompt)
        self.conversation.append_assistant_message(paper)
        # save the paper to file
        with open('paper.txt', 'w') as f:
            f.write(paper)


upon_code_failure = [1, 1, 2, 1, 1]
# This means that if the code failed despite debugging attempts (as defined by DebuggerGPT),
# we go back 1 step (to request_analysis_code). If it fails again, we go back again 1 step. If it then fails for
# the third time, we go back 2 steps (to request_analysis_plan, thus revising the whole plan).
# We then try again the same process on the new plan (going back 1 step for two failures [1, 1]).
# If it still fails, we end and raise an exception.

ScientistGPT_EXECUTION_PLAN: ExecutionPlan = [
    FuncAndRetractions('initialize_conversation', (), []),
    FuncAndRetractions('add_data_description', (), []),
    FuncAndRetractions('add_goal_description', (), []),
    FuncAndRetractions('request_analysis_plan', (), []),
    FuncAndRetractions('review_analysis_plan', (), []),
    FuncAndRetractions('request_analysis_code', (), []),
    FuncAndRetractions('run_gpt_code_and_add_output_to_conversation', FailedDebuggingException, upon_code_failure),
    # FuncAndRetractions('get_gpt_response_to_analysis', (), []),
    # FuncAndRetractions('prepare_pre_paper_conversation', (), []),
    # FuncAndRetractions('write_paper', (), []),
]<|MERGE_RESOLUTION|>--- conflicted
+++ resolved
@@ -16,10 +16,6 @@
 
 MAX_ANALYSIS_REVISIONS = 2
 
-<<<<<<< HEAD
-
-class ScientistGPT(ConverserGPT):
-=======
 # NOTE: For the text of gpt prompt, we use the triple-quote notation because it elegantly takes care of newlines
 #       and can be integrated within the class functions.
 #       Any preceding spaces are removed with dedent_triple_quote_str().
@@ -31,7 +27,6 @@
 
 @dataclass
 class ScientificMentorGPT(CodeWritingGPT, ProceedRetract):
->>>>>>> d28531c0
     """
     Acts as a mentor to a scientist-gpt.
     Create a conversation with chatgpt provoking a structured scientific research involving analysis of data.
@@ -129,33 +124,6 @@
         prompt = dedent_triple_quote_str("""
             Write a complete Python code to perform the analysis you suggested.
             Use only the packages: {} to perform the analysis.
-<<<<<<< HEAD
-            The output of the code should be a text file named `{}`.
-            The plots should be saved as image files and not displayed to screen.
-            """).format(SUPPORTED_PACKAGES, self.OUTPUT_FILENAME)
-        self.conversation.append_user_message(prompt)
-
-    def review_analysis_plan(self):
-        print_red('Ask ReviewerGPT to find flaws within the plan  ...', message_callback=self.message_callback)
-        reviewer = ReviewerGPT(conversation=copy.deepcopy(self.conversation))
-        result = reviewer.review_plan(self.analysis_plan)
-        self.analysis_plan = result
-        # replace the last message with the updated plan
-        self.conversation.delete_last_response()
-        self.conversation.append_assistant_message(self.analysis_plan, should_print=False)
-
-    def run_gpt_code_and_add_output_to_conversation(self):
-        print_red('Transfer control to DebuggerGPT to debug and get a functional code ...', message_callback=self.message_callback)
-        self._run_code_attempt += 1
-        debugger = DebuggerGPT(conversation=copy.deepcopy(self.conversation),
-                               script_file=f"{GPT_SCRIPT_FILENAME}_{self._run_code_attempt}",
-                               new_file_for_each_try=True,
-                               message_callback=self.message_callback)
-        result = debugger.debug_and_run_code()
-        self.output_file_content = result
-        self.conversation = debugger.conversation
-        print_red("Code ran successfully! Let's see what chatgpt think of the results ...", message_callback=self.message_callback)
-=======
             The output of your code should be a text file named `{}`.
             Any plots produced should be saved as image files and should not display to screen.
             """).format(SUPPORTED_PACKAGES, self.output_filename)
@@ -172,7 +140,6 @@
         self.conversation_manager.delete_messages(
             message_designation=RangeMessageDesignation.from_(start='start_debugger', end=-2),
             comment='Deleting all debugging messages, keeping only the last code from the debugger')
->>>>>>> d28531c0
 
         self.conversation_manager.append_user_message(
             content=dedent_triple_quote_str("""
@@ -200,14 +167,8 @@
 
             if result == '2':
                 print_red(
-<<<<<<< HEAD
-                    'ReviewerGPT declared "I need to write additional code the code and try again before writing a '
-                    'paper."', message_callback=self.message_callback)
-                prompt = format_str("""
-=======
                     'ChatGPT declared "I need to write additional code the code and try again before writing a paper."')
                 prompt = dedent_triple_quote_str("""
->>>>>>> d28531c0
                 Write additional code to improve the analysis and try again. Append any additional results to the output file.
                 """)
                 self.conversation.append_user_message(prompt)
